--- conflicted
+++ resolved
@@ -12,12 +12,6 @@
 rustdoc-args = ["--cfg", "docsrs"]
 
 [dependencies]
-<<<<<<< HEAD
-=======
-futures = "0.3"
-
-hex-literal = "0.3"
->>>>>>> f4e2da27
 lazy_static = "1"
 thiserror = "1"
 crc = "3"
